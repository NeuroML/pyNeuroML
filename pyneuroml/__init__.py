--- conflicted
+++ resolved
@@ -1,9 +1,5 @@
 
 
-<<<<<<< HEAD
-__version__ = '0.3.18'
-=======
 __version__ = '0.3.19'
->>>>>>> 7f1475d6
 
 JNEUROML_VERSION = '0.8.5'