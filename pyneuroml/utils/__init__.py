--- conflicted
+++ resolved
@@ -5,23 +5,16 @@
 
 Copyright 2023 NeuroML Contributors
 """
-<<<<<<< HEAD
-
+
+import copy
 import logging
+import math
 import re
 import typing
 
 import neuroml
-=======
-import math
-import copy
-import logging
-import re
 import numpy
-
-import neuroml
 from neuroml.loaders import read_neuroml2_file
->>>>>>> ee2e0916
 
 logger = logging.getLogger(__name__)
 logger.setLevel(logging.INFO)
@@ -159,7 +152,6 @@
     return re.sub("([a-z0-9])([A-Z])", r"\1_\2", s1).lower()
 
 
-<<<<<<< HEAD
 def get_ion_color(ion: str) -> str:
     """Get colours for ions in hex format.
 
@@ -250,14 +242,15 @@
         col = "#880088"
 
     return col
-=======
+
+
 def rotate_cell(
     cell: neuroml.Cell,
     x: float = 0,
     y: float = 0,
     z: float = 0,
     order: str = "xyz",
-    relative_to_soma: bool = False
+    relative_to_soma: bool = False,
 ) -> neuroml.Cell:
     """Return a new cell object rotated in the provided order along the
     provided angles (in radians) relative to the soma position.
@@ -281,41 +274,50 @@
     https://github.com/LFPy/LFPy/blob/master/LFPy/cell.py#L1600
     """
 
-    valid_orders = [
-        "xyz", "yzx", "zxy", "xzy", "yxz", "zyx"
-    ]
+    valid_orders = ["xyz", "yzx", "zxy", "xzy", "yxz", "zyx"]
     if order not in valid_orders:
         raise ValueError(f"order must be one of {valid_orders}")
 
     soma_seg_id = cell.get_morphology_root()
     soma_seg = cell.get_segment(soma_seg_id)
-    cell_origin = numpy.array([soma_seg.proximal.x, soma_seg.proximal.y, soma_seg.proximal.z])
+    cell_origin = numpy.array(
+        [soma_seg.proximal.x, soma_seg.proximal.y, soma_seg.proximal.z]
+    )
     newcell = copy.deepcopy(cell)
     print(f"Rotating {newcell.id} by {x}, {y}, {z}")
 
     # calculate rotations
     if x != 0:
         anglex = x
-        rotation_x = numpy.array([[1, 0, 0],
-                                  [0, math.cos(anglex), -math.sin(anglex)],
-                                  [0, math.sin(anglex), math.cos(anglex)]
-                                  ])
+        rotation_x = numpy.array(
+            [
+                [1, 0, 0],
+                [0, math.cos(anglex), -math.sin(anglex)],
+                [0, math.sin(anglex), math.cos(anglex)],
+            ]
+        )
         logger.debug(f"x matrix is: {rotation_x}")
 
     if y != 0:
         angley = y
-        rotation_y = numpy.array([[math.cos(angley), 0, math.sin(angley)],
-                                  [0, 1, 0],
-                                  [-math.sin(angley), 0, math.cos(angley)]
-                                  ])
+        rotation_y = numpy.array(
+            [
+                [math.cos(angley), 0, math.sin(angley)],
+                [0, 1, 0],
+                [-math.sin(angley), 0, math.cos(angley)],
+            ]
+        )
         logger.debug(f"y matrix is: {rotation_y}")
 
     if z != 0:
         anglez = z
-        rotation_z = numpy.array([[math.cos(anglez), -math.sin(anglez), 0],
-                                  [math.sin(anglez), math.cos(anglez), 0],
-                                  [0, 0, 1]
-                                  ])
+        rotation_z = numpy.array(
+            [
+                [math.cos(anglez), -math.sin(anglez), 0],
+                [math.sin(anglez), math.cos(anglez), 0],
+                [0, 0, 1],
+            ]
+        )
         logger.debug(f"z matrix is: {rotation_z}")
 
     # rotate each segment
@@ -337,17 +339,17 @@
 
         # rotate
         for axis in order:
-            if axis == 'x' and x != 0:
+            if axis == "x" and x != 0:
                 if prox.any():
                     prox = numpy.dot(prox, rotation_x)
                 dist = numpy.dot(dist, rotation_x)
 
-            if axis == 'y' and y != 0:
+            if axis == "y" and y != 0:
                 if prox.any():
                     prox = numpy.dot(prox, rotation_y)
                 dist = numpy.dot(dist, rotation_y)
 
-            if axis == 'z' and z != 0:
+            if axis == "z" and z != 0:
                 if prox.any():
                     prox = numpy.dot(prox, rotation_z)
                 dist = numpy.dot(dist, rotation_z)
@@ -369,5 +371,4 @@
         logger.debug(f"prox is: {aseg.proximal}")
         logger.debug(f"distal is: {aseg.distal}")
 
-    return newcell
->>>>>>> ee2e0916
+    return newcell