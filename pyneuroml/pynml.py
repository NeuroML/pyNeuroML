--- conflicted
+++ resolved
@@ -582,7 +582,6 @@
             if not path+":" in os.environ['PYTHONPATH']:
                 os.environ['PYTHONPATH'] = '%s:%s'%(path,os.environ['PYTHONPATH'])
 
-<<<<<<< HEAD
         print_comment('PYTHONPATH for NEURON: %s'%os.environ['PYTHONPATH'], verbose)
 
         if realtime_output:
@@ -593,10 +592,9 @@
                            exec_in_dir = exec_in_dir, 
                            verbose = verbose, 
                            exit_on_fail = exit_on_fail)
-=======
+
         #print_comment('PYTHONPATH for NEURON: %s'%os.environ['PYTHONPATH'], verbose)
->>>>>>> 1a5f4ee5
-        
+
         else: 
             success = run_jneuroml("", 
                            lems_file_name, 
